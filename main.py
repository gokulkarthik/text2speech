--- conflicted
+++ resolved
@@ -82,20 +82,13 @@
     parser.add_argument('--num_workers_eval', default=8, type=int)
     parser.add_argument('--mixed_precision', default=False, type=str2bool)
     parser.add_argument('--compute_input_seq_cache', default=False, type=str2bool)
-<<<<<<< HEAD
     parser.add_argument('--lr', default=0.001, type=float)
-    parser.add_argument('--lr_scheduler', default='NoamLR', choices=['NoamLR', 'StepLR', 'NoamLRStepConstant', 'NoamLRStepDecay'])
+    parser.add_argument('--lr_scheduler', default='NoamLR', choices=['NoamLR', 'StepLR', 'LinearLR', 'CyclicLR', 'NoamLRStepConstant', 'NoamLRStepDecay'])
     parser.add_argument('--lr_scheduler_warmup_steps', default=4000, type=int) # NoamLR
-    parser.add_argument('--lr_scheduler_step_size', default=50000, type=int) # StepLR
+    parser.add_argument('--lr_scheduler_step_size', default=500, type=int) # StepLR
     parser.add_argument('--lr_scheduler_threshold_step', default=500, type=int) # NoamLRStep+
-    parser.add_argument('--lr_scheduler_aligner', default='NoamLR', choices=['NoamLR', 'StepLR', 'NoamLRStepConstant', 'NoamLRStepDecay'])
-=======
-    parser.add_argument('--lr', default=0.00001, type=float)
-    parser.add_argument('--lr_scheduler', default='NoamLR', choices=['NoamLR', 'StepLR', 'LinearLR', 'CyclicLR'])
-    parser.add_argument('--lr_scheduler_warmup_steps', default=500, type=int) # NoamLR, LinearLR
-    parser.add_argument('--lr_scheduler_step_size', default=500, type=int) # StepLR
+    parser.add_argument('--lr_scheduler_aligner', default='NoamLR', choices=['NoamLR', 'StepLR', 'LinearLR', 'CyclicLR', 'NoamLRStepConstant', 'NoamLRStepDecay'])
     parser.add_argument('--lr_scheduler_gamma', default=0.1, type=float) # StepLR, LinearLR, CyclicLR
->>>>>>> a2d54d66
 
     # training - logging parameters 
     parser.add_argument('--run_description', default='None', type=str)
@@ -377,30 +370,6 @@
         }
     elif args.lr_scheduler == 'StepLR':
         lr_scheduler_params = {
-<<<<<<< HEAD
-            "step_size": args.lr_scheduler_step_size
-        }
-    elif args.lr_scheduler in ['NoamLRStepConstant', 'NoamLRStepDecay'] :
-        lr_scheduler_params = {
-            "warmup_steps": args.lr_scheduler_warmup_steps,
-            "threshold_step": args.lr_scheduler_threshold_step
-        }
-    else:
-        raise NotImplementedError()
-
-    if args.lr_scheduler_aligner == 'NoamLR':
-        lr_scheduler_aligner_params = {
-            "warmup_steps": args.lr_scheduler_warmup_steps
-        }
-    elif args.lr_scheduler_aligner == 'StepLR':
-        lr_scheduler_aligner_params = {
-            "step_size": args.lr_scheduler_step_size
-        }
-    elif args.lr_scheduler_aligner in ['NoamLRStepConstant', 'NoamLRStepDecay'] :
-        lr_scheduler_aligner_params = {
-            "warmup_steps": args.lr_scheduler_warmup_steps,
-            "threshold_step": args.lr_scheduler_threshold_step
-=======
             "step_size": args.lr_scheduler_step_size,
             "gamma": args.lr_scheduler_gamma
         }
@@ -414,7 +383,27 @@
             "base_lr": args.lr * args.lr_scheduler_gamma,
             "max_lr": args.lr,
             "cycle_momentum": False
->>>>>>> a2d54d66
+        }
+    elif args.lr_scheduler in ['NoamLRStepConstant', 'NoamLRStepDecay'] :
+        lr_scheduler_params = {
+            "warmup_steps": args.lr_scheduler_warmup_steps,
+            "threshold_step": args.lr_scheduler_threshold_step
+        }
+    else:
+        raise NotImplementedError()
+
+    if args.lr_scheduler_aligner == 'NoamLR':
+        lr_scheduler_aligner_params = {
+            "warmup_steps": args.lr_scheduler_warmup_steps
+        }
+    elif args.lr_scheduler_aligner == 'StepLR':
+        lr_scheduler_aligner_params = {
+            "step_size": args.lr_scheduler_step_size
+        }
+    elif args.lr_scheduler_aligner in ['NoamLRStepConstant', 'NoamLRStepDecay'] :
+        lr_scheduler_aligner_params = {
+            "warmup_steps": args.lr_scheduler_warmup_steps,
+            "threshold_step": args.lr_scheduler_threshold_step
         }
     else:
         raise NotImplementedError()
@@ -646,11 +635,7 @@
 
 
 if __name__ == '__main__':
-<<<<<<< HEAD
     os.environ['CUDA_VISIBLE_DEVICES'] = '2'
-=======
-    #os.environ['CUDA_VISIBLE_DEVICES'] = '3'
->>>>>>> a2d54d66
 
     parser = get_arg_parser()
     args = parser.parse_args()
