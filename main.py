--- conflicted
+++ resolved
@@ -204,10 +204,6 @@
             spec_gain=1.0,
             log_func="np.log",
         )
-<<<<<<< HEAD
-    # overriding specific audio configs to match the HiFi GAN vocoder
-    audio_config = BaseAudioConfig()
-=======
     elif args.model == 'tacotron2':
         audio_config = BaseAudioConfig(
             sample_rate=22050,
@@ -221,7 +217,8 @@
             ref_level_db=20,
             preemphasis=0.0,
         )
->>>>>>> 29255586
+    # overriding specific audio configs to match the HiFi GAN vocoder
+    audio_config = BaseAudioConfig()
 
     # set characters config
     if args.model in ['glowtts', 'fastpitch', 'tacotron2']:
